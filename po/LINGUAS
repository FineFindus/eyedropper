--- conflicted
+++ resolved
@@ -2,10 +2,6 @@
 eu
 de
 fr
-<<<<<<< HEAD
 it
 nl
-=======
-nl
-tr
->>>>>>> 2c72cc6b
+tr